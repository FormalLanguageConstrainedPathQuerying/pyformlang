--- conflicted
+++ resolved
@@ -601,14 +601,9 @@
         """
         leading_to_final = self.final_states.copy()
         visited = set()
-<<<<<<< HEAD
         states_to_process: deque[Any] = \
             deque((None, start_state) for start_state in self.start_states)
-=======
-        states_to_process = deque((None, start_state)
-                                  for start_state in self.start_states)
         delayed_states = deque()
->>>>>>> 0c9930db
         while states_to_process:
             previous_state, current_state = states_to_process.pop()
             if previous_state and current_state in leading_to_final:
